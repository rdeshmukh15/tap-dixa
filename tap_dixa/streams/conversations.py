import datetime

import singer

from ..helpers import datetime_to_unix_ms, unix_ms_to_date, DixaURL
from .abstracts import IncrementalStream


class Conversations(IncrementalStream):
    """
    Get conversations from the Dixa platform.
    """

    tap_stream_id = "conversations"
    key_properties = ["id"]
    replication_key = "updated_at_datestring"
    valid_replication_keys = ["updated_at_datestring"]
    base_url = DixaURL.EXPORTS.value
    endpoint = "/v1/conversation_export"

    # pylint: disable=signature-differs
    def get_records(self, start_date):
        updated_after = start_date
        end_dt = singer.utils.now()
        add_interval = datetime.timedelta(hours=self.get_interval())
        loop = True

        while loop:
            if (updated_after + add_interval) < end_dt:
                updated_before = updated_after + add_interval
            else:
                loop = False
                updated_before = end_dt

            start = datetime_to_unix_ms(updated_after)
            end = datetime_to_unix_ms(updated_before)

<<<<<<< HEAD
            params = {'created_before': end, 'created_after': start}
            response = self.client.get(self.base_url, self.endpoint, params=params)
            for record in response:
                record['updated_at_datestring'] = unix_ms_to_date(record['updated_at'])
=======
            params = {"updated_after": start, "updated_before": end}
            response = self.client.get(
                self.base_url, self.endpoint, params=params)
            for record in response:
                record["updated_at_datestring"] = unix_ms_to_date(
                    record["updated_at"])
>>>>>>> 80c68da9

            yield from response

            updated_after = updated_before<|MERGE_RESOLUTION|>--- conflicted
+++ resolved
@@ -35,19 +35,12 @@
             start = datetime_to_unix_ms(updated_after)
             end = datetime_to_unix_ms(updated_before)
 
-<<<<<<< HEAD
-            params = {'created_before': end, 'created_after': start}
-            response = self.client.get(self.base_url, self.endpoint, params=params)
-            for record in response:
-                record['updated_at_datestring'] = unix_ms_to_date(record['updated_at'])
-=======
             params = {"updated_after": start, "updated_before": end}
             response = self.client.get(
                 self.base_url, self.endpoint, params=params)
             for record in response:
                 record["updated_at_datestring"] = unix_ms_to_date(
                     record["updated_at"])
->>>>>>> 80c68da9
 
             yield from response
 
